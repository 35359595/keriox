--- conflicted
+++ resolved
@@ -199,17 +199,5 @@
     let written = db.last_event_at_sn(&message.event.prefix, 0)?;
 
     assert_eq!(written, Some(raw.as_bytes().to_vec()));
-<<<<<<< HEAD
-=======
-
-    let state = db.get_state_for_prefix(&message.event.prefix)?.unwrap();
-
-    assert_eq!(&state.prefix, &message.event.prefix);
-    assert!(match message.event.event_data {
-        EventData::Icp(icp) => icp.key_config == state.current,
-        _ => false,
-    });
-
->>>>>>> ce04bb93
     Ok(())
 }